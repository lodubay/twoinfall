r"""
This file declares the time-dependence of the star formation history at a
given radius under the two-infall model.
"""

from ..._globals import END_TIME
from .utils import double_exponential
from .normalize import normalize_ifrmode, twoinfall_ampratio
from .gradient import gradient
from .insideout import insideout
import math as m

FIRST_TIMESCALE = 1. # Gyr
SECOND_TIMESCALE = 10. # Gyr
SECOND_ONSET = 4.2 # Gyr
<<<<<<< HEAD
=======

>>>>>>> feed1dfb

class twoinfall(double_exponential):
    r"""
    The infall history of the two-infall model.

	Parameters
	----------
	radius : float
		The galactocentric radius in kpc of a given annulus in the model.
    onset : float [default: 4.2]
        The onset time of the second exponential infall in Gyr.
    first_timescale : float [default: 1.0]
        The timescale of the first exponential infall in Gyr.
    second_timescale : float [default: 10.0]
        The timescale of the second exponential infall in Gyr.
	dt : float [default : 0.01]
		The timestep size of the model in Gyr.
	dr : float [default : 0.1]
		The width of the annulus in kpc.
    
    Attributes
    ----------
    Inherits from ``utils.double_exponential``.

    """
    def __init__(self, radius, onset=SECOND_ONSET, 
                 first_timescale=FIRST_TIMESCALE, 
                 second_timescale=SECOND_TIMESCALE,
                 dt = 0.01, dr = 0.1, outflows='default'):
        super().__init__(onset=onset, ratio=1.)
        self.first.timescale = first_timescale 
        self.second.timescale = second_timescale 
        self.ratio = twoinfall_ampratio(self, radius, onset=self.onset, 
                                        dr = dr, dt = dt, outflows=outflows)
        prefactor = normalize_ifrmode(self, gradient, radius, dt = dt,
            dr = dr, which_tau_star = 'twoinfall', outflows=outflows)
        self.first.norm *= prefactor
        self.second.norm *= prefactor

class twoinfall_var(double_exponential):

    def __init__(self, radius, onset=SECOND_ONSET, 
                 first_timescale=FIRST_TIMESCALE,
                 dt = 0.01, dr = 0.1):
        super().__init__() # dummy initial parameters
        self.onset = onset
        self.first.timescale = first_timescale 
        self.second.timescale = insideout.timescale(radius) 
        self.ratio = twoinfall_ampratio(self, radius, onset=self.onset, 
                                        dr = dr, dt = dt)
        prefactor = normalize_ifrmode(self, gradient, radius, dt = dt,
            dr = dr, which_tau_star = 'twoinfall')
        self.first.norm *= prefactor
        self.second.norm *= prefactor<|MERGE_RESOLUTION|>--- conflicted
+++ resolved
@@ -13,10 +13,6 @@
 FIRST_TIMESCALE = 1. # Gyr
 SECOND_TIMESCALE = 10. # Gyr
 SECOND_ONSET = 4.2 # Gyr
-<<<<<<< HEAD
-=======
-
->>>>>>> feed1dfb
 
 class twoinfall(double_exponential):
     r"""
